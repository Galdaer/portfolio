# Copilot Instructions for Intelluxe AI Healthcare System

## Project Overview
**Intelluxe AI** - Privacy-First Healthcare AI System built for on-premise clinical deployment. Currently in active development, focusing on core infrastructure and test suite hardening.

### Core Architecture
- **Modular healthcare AI platform** with universal service orchestration
- **Focus**: Administrative/documentation support, NOT medical advice
- **Privacy-First**: All PHI/PII remains on-premise with no cloud dependencies
- **Development Status**: Build robust, maintainable features for future clinical environments, but defer production-specific hardening until later phases

## Primary Scripts & Components

### Main Healthcare AI Infrastructure
- **`bootstrap.sh`** - Main healthcare AI infrastructure bootstrapper
  - Sets up Docker, Ollama, Healthcare-MCP, PostgreSQL, Redis with medical-grade security
- **`universal-service-runner.sh`** - Universal service runner
  - Deploys ANY Docker service from pure configuration
  - Handles healthcare AI services (Ollama, Healthcare-MCP, etc.)
- **`config_web_ui.py`** - Healthcare-focused web interface
  - AI system management with service health monitoring
  - Medical service icons and healthcare-specific UI
- **`lib.sh`** - Common utility functions for Intelluxe AI healthcare operations

### Directory Structure
```
reference/ai-patterns/  # MIT licensed AI engineering patterns (git submodule from ai-engineering-hub)
mcps/healthcare/        # Healthcare MCP server code (copied from agentcare-mcp repository)
services/user/          # Service configurations - each service has services/user/SERVICE/SERVICE.conf
agents/                 # AI agent implementations (intake/, document_processor/, research_assistant/, billing_helper/, scheduling_optimizer/)
core/                   # Core healthcare AI infrastructure (memory/, orchestration/, models/, tools/)
data/                   # AI training and evaluation data management (training/, evaluation/, vector_stores/)
infrastructure/         # Healthcare deployment configs (docker/, monitoring/, security/, backup/)
docs/                   # Comprehensive healthcare AI documentation including PHASE_*.md guides
scripts/                # Primary shell scripts (universal-service-runner.sh, lib.sh, bootstrap.sh, systemd-verify.sh)
```

## AI Engineering Patterns

### Reference Library
- **`reference/ai-patterns/`** - MIT licensed AI engineering patterns (git submodule from ai-engineering-hub) adapted for healthcare
- **`mcps/healthcare/`** - Healthcare MCP server code directly copied from agentcare-mcp repository
- **Healthcare-Relevant Patterns**:
  - `agentic_rag/` - Medical document processing and research assistance
  - `document-chat-rag/` - Patient document Q&A with privacy protection
  - `corrective-rag/` - Accuracy-critical healthcare information retrieval
  - `audio-analysis-toolkit/` - Medical transcription and voice analysis
  - `content_planner_flow/` - Clinical workflow automation
  - `fastest-rag-stack/` - High-performance medical data retrieval
  - `eval-and-observability/` - Healthcare AI system monitoring
  - `mcp-agentic-rag/` - Model Context Protocol for healthcare agents
  - `multi-modal-rag/` - Medical imaging and document processing
  - `trustworthy-rag/` - Compliance-focused RAG for healthcare

### Healthcare Adaptation Principles
- **Privacy-First**: Replace cloud APIs with on-premise alternatives (Ollama, local models)
- **Compliance**: Add audit logging and compliance tracking to all implementations
- **PHI Protection**: Ensure no patient data leaves the local environment
- **Explainable AI**: Implement traceability features for medical compliance
- **HIPAA Alignment**: Adapt all patterns for healthcare privacy requirements

## Healthcare Philosophy & Safety

### Medical Safety Principles
- **NO medical advice, diagnosis, or treatment recommendations**
- **Focus ONLY on administrative and documentation support**
- **Explainable AI**: All AI decisions must be traceable and auditable for healthcare compliance
- **Modular Design**: Pluggable agents and tools customizable per clinic without affecting core system

### Privacy & Security
- **HIPAA-compliant service orchestration** with audit logging and role-based access
- **All PHI/PII remains on-premise** - no cloud dependencies or external API calls with patient data
- **Performance-optimized**: GPU-accelerated local inference for real-time healthcare AI

## Service Management

### Healthcare Services
- **Ollama** (local LLM)
- **Healthcare-MCP** (medical tools)
- **PostgreSQL** (patient context)
- **Redis** (session cache)
- **n8n** (workflows)
<<<<<<< HEAD
- **WhisperLive** (real-time transcription)
=======
- **WhisperLive** (real-time transcription) - Healthcare-hardened fork with security improvements
>>>>>>> 3273279f

### Healthcare Container Security
- **User/Group Model**: Development containers use justin:intelluxe (1000:1001) for consistency with host system
- **Production Transition**: Production containers use clinic-admin:intelluxe (same UID/GID, different username)
- **Security Hardening**: Python 3.12-slim-bookworm base with latest security patches and non-root execution
- **Network Isolation**: All healthcare containers run on intelluxe-net with no external data egress
- **Volume Permissions**: Shared model storage with consistent ownership across whisper services
<<<<<<< HEAD
=======
- **Fork Strategy**: Healthcare improvements made directly on main branch of forked repositories
>>>>>>> 3273279f

### Service Configuration Pattern
- **Service Structure**: Each service configured at `services/user/SERVICE/SERVICE.conf`
- **Deployment Flow**: `bootstrap.sh` calls `universal-service-runner.sh` for each SERVICE.conf file
- **Universal Runner**: `universal-service-runner.sh` is the ONLY method for deploying services
- **Web UI Integration**: `config_web_ui.py` creates .conf files directly in `services/user/SERVICE/` directories
- **Rolling Restarts**: `bootstrap.sh` uses rolling restart mode - stops one service, starts it, waits for health, then moves to next service
- **Dependency Ordering**: Services restart in dependency order: wireguard → traefik → config-web-ui → whisper → scispacy → n8n → grafana
- **Security**: HIPAA-compliant service orchestration with audit logging and role-based access

## Development Guidelines

### Architecture & Implementation
- **Follow `ARCHITECTURE_BASE_CODE.md`** for mapping AI Engineering Hub patterns to Intelluxe healthcare components
- **Use `DEV_ACCELERATION_TOOLKIT.md`** for rapid prototyping, monitoring, quality assurance
- **Reference `IMPLEMENTATION_AND_TESTING.md`** for healthcare-specific testing and n8n workflows

### Path Management & Directory Structure
- **Production Paths**: All scripts use `CFG_ROOT:=/opt/intelluxe/stack` for production consistency
- **Development Symlinks**: `make install` creates symlinks from `/home/intelluxe/` → `/opt/intelluxe/` for development convenience
- **Log Directory Exception**: `/opt/intelluxe/logs` remains a real directory (not symlinked) for systemd service write access
- **Ownership Model**: Consistent `CFG_UID=1000:CFG_GID=1001` (justin:intelluxe) across all components for development, production uses clinic-admin:intelluxe (same UID/GID, different username)

### Systemd Service Management
- **Service Paths**: All systemd services use `/opt/intelluxe/scripts/` paths (via symlinks)
- **Security Settings**: Avoid overly restrictive `ProtectSystem=strict` - use minimal security for development phase
- **Environment Variables**: Services need `Environment=HOME=/root` for scripts that reference `$HOME`
- **Service Installation**: `make install` handles symlinks to `/etc/systemd/system/` with `intelluxe-` prefix

### Testing Approach
- **Healthcare-grade testing** with shadow deployment and quality metrics
- **Compliance-first**: All features must support HIPAA compliance, audit trails, data retention policies
- **Real-world validation**: Test with actual clinical scenarios using n8n workflows

## Phase Implementation

- **Phase 0**: Project setup and directory structure (`PHASE_0.md`)
- **Phase 1**: Core AI infrastructure with Ollama, MCP, and basic agents (`PHASE_1.md`)
- **Phase 2**: Business services, insurance verification, billing, and doctor personalization (`PHASE_2.md`)
- **Phase 3**: Production deployment with enterprise scaling and compliance monitoring (`PHASE_3.md`)

## Core AI Agents

1. **Intake Agent** - Patient intake form processing and data extraction (administrative only)
2. **Document Processor** - Medical document organization and PII redaction
3. **Research Assistant** - PubMed/FDA/ClinicalTrials.gov search and citation management
4. **Billing Helper** - Billing code lookup and claims assistance (reference only)
5. **Scheduling Optimizer** - Appointment scheduling and resource optimization

## Testing Guidelines

### Healthcare Testing Standards
- **Test with realistic medical scenarios** while avoiding actual patient data
- **Quality metrics**: Track response accuracy, medical appropriateness, and safety boundaries
- **Compliance testing**: Validate HIPAA compliance, audit logging, and data handling practices
- **Performance testing**: Ensure sub-30-second response times suitable for clinical workflows
- **Integration testing**: Test n8n workflows end-to-end with healthcare service chains

### Bats Testing Framework
- **Bats tests (*.bats)** are for shell script integration testing
- **MUST source functions** from actual scripts in `scripts/` to test real code
- **Variable safety**: Don't rely on potentially unbound variables like `$status` or `$lines`
- **Check expected output** in files or command results directly

## Code Structure & Best Practices

### Shell Scripts
- **Follow shellcheck best practices**
- **Use `lib.sh`** for common functions
- **Universal runner**: `universal-service-runner.sh` dynamically generates Docker commands from configuration

### Python Web UI
- **Creates .conf files directly** using universal service runner format in `services/user/SERVICE/` directories
- **Implements modern service addition** through universal configuration pattern

### Service Configurations
- **Universal key=value format** supporting all Docker features
- **See `UNIVERSAL_CONFIG_SCHEMA.md`** for specification
- **Service Pattern**: Each service at `services/user/SERVICE/SERVICE.conf` deployed through `universal-service-runner.sh`

## Development Principles

1. **Healthcare-first**: Build robust, maintainable features for future clinical environments, but defer production-specific hardening until later phases
2. **Privacy-by-design**: PHI/PII never leaves the local network or gets stored inappropriately
3. **Explainable AI**: Every AI decision must be traceable and auditable for medical compliance
4. **Modular architecture**: Agents, tools, and services can be customized per clinic without breaking core system
5. **Performance-critical**: Real-time AI inference suitable for busy clinical workflows
6. **Family-built philosophy**: Designed by healthcare family (Jeffrey & Justin Sue) for real-world clinical challenges
7. **User/Group Consistency**: Development uses justin:intelluxe (1000:1001), production uses clinic-admin:intelluxe (same UID/GID, different username for healthcare IT context)

## Editing Best Practices

### File Safety
- **ALWAYS read the file section** you're editing BEFORE making changes
- **NEVER break bash syntax** - check if/fi, case/esac, function boundaries match
- **Verify edits don't accidentally affect** unrelated code sections
- **Remove unused variables** after refactoring to pass shellcheck

### Error Prevention
- **Use shellcheck validation** after every bash script edit
- **Make one logical change per edit**, not multiple unrelated changes
- **When removing functions**, ensure their call sites are also updated
- **Run affected test suites** after making changes to verify no regressions

## Git Management

### Repository Architecture
- **Main Repository**: Intelluxe AI healthcare system with universal service orchestration
- **Submodules**: AI Engineering patterns (reference/ai-patterns) and healthcare-specific forks
- **WhisperLive Integration**: Forked submodule using main branch for healthcare improvements

### Submodule Strategy
- **reference/ai-patterns/**: MIT licensed patterns (upstream submodule from ai-engineering-hub)
- **services/user/whisperlive/**: Healthcare-hardened fork of WhisperLive on main branch
- **Upstream Integration**: Periodic merging of upstream improvements with healthcare customizations
- **No Branching Complexity**: Use main branch for healthcare improvements, not separate healthcare branches

### Tracked Files
<<<<<<< HEAD
- `services/core/`, `scripts/`, `test/`, `systemd/`, `docs/`, `services/user/.gitkeep`, `reference/` (submodule), `mcps/`
=======
- `services/core/`, `scripts/`, `test/`, `systemd/`, `docs/`, `services/user/.gitkeep`, `reference/` (submodule), `mcps/`, `services/user/whisperlive/` (healthcare fork)
- `THIRD_PARTY_LICENSES.md` (MIT license attributions for compliance)
>>>>>>> 3273279f

### Ignored Files
- `services/user/*` (except .gitkeep), `docker-stack/`, `logs/`, `venv/`

### Commit Guidelines
- **Never commit user services** or generated directories
- **Test bootstrap creates proper structure**
- **Maintain MIT license attributions** for healthcare-mcp, ai-patterns, and whisperlive

## Repository Information

- **Owner**: Galdaer
- **Name**: Intelluxe
- **Branch**: main
- **Major Version**: 1.0 - Healthcare AI Platform with Universal Service Architecture
- **Development Status**: Active development, focusing on hardening test suite for robust integration testing

## Family-Built Heritage

Co-designed by father-son team (Jeffrey & Justin Sue) for real-world clinical workflows, ensuring practical applicability and healthcare industry expertise.<|MERGE_RESOLUTION|>--- conflicted
+++ resolved
@@ -80,11 +80,7 @@
 - **PostgreSQL** (patient context)
 - **Redis** (session cache)
 - **n8n** (workflows)
-<<<<<<< HEAD
-- **WhisperLive** (real-time transcription)
-=======
 - **WhisperLive** (real-time transcription) - Healthcare-hardened fork with security improvements
->>>>>>> 3273279f
 
 ### Healthcare Container Security
 - **User/Group Model**: Development containers use justin:intelluxe (1000:1001) for consistency with host system
@@ -92,10 +88,7 @@
 - **Security Hardening**: Python 3.12-slim-bookworm base with latest security patches and non-root execution
 - **Network Isolation**: All healthcare containers run on intelluxe-net with no external data egress
 - **Volume Permissions**: Shared model storage with consistent ownership across whisper services
-<<<<<<< HEAD
-=======
 - **Fork Strategy**: Healthcare improvements made directly on main branch of forked repositories
->>>>>>> 3273279f
 
 ### Service Configuration Pattern
 - **Service Structure**: Each service configured at `services/user/SERVICE/SERVICE.conf`
@@ -214,12 +207,8 @@
 - **No Branching Complexity**: Use main branch for healthcare improvements, not separate healthcare branches
 
 ### Tracked Files
-<<<<<<< HEAD
-- `services/core/`, `scripts/`, `test/`, `systemd/`, `docs/`, `services/user/.gitkeep`, `reference/` (submodule), `mcps/`
-=======
 - `services/core/`, `scripts/`, `test/`, `systemd/`, `docs/`, `services/user/.gitkeep`, `reference/` (submodule), `mcps/`, `services/user/whisperlive/` (healthcare fork)
 - `THIRD_PARTY_LICENSES.md` (MIT license attributions for compliance)
->>>>>>> 3273279f
 
 ### Ignored Files
 - `services/user/*` (except .gitkeep), `docker-stack/`, `logs/`, `venv/`
