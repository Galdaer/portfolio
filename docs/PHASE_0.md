--- conflicted
+++ resolved
@@ -299,13 +299,7 @@
     - name: Setup Healthcare Evaluation Environment
       run: |
         uv venv
-        source .venv/bin/activate
-        uv pip install deepeval pytest-asyncio
-<<<<<<< HEAD
         uv pip install -r requirements-ci.txt
-=======
-        uv pip install -r requirements.txt
->>>>>>> 5dad147c
         
     - name: Run HIPAA-Compliant Synthetic Data Generation
       run: |
